--- conflicted
+++ resolved
@@ -27,18 +27,11 @@
         void clear() { objects.clear(); }
         void add(shared_ptr<hittable> object) { objects.push_back(object); }
 
-<<<<<<< HEAD
         virtual bool hit(const ray& r, double ray_tmin, double ray_tmax, hit_record& rec)
             const override;
 
         virtual bool bounding_box(double time_start, double time_end, aabb& output_box)
             const override;
-=======
-        virtual bool hit(
-            const ray& r, double t_min, double t_max, hit_record& rec) const override;
-
-        virtual bool bounding_box(double time0, double time1, aabb& output_box) const override;
->>>>>>> 6d457a4e
 
     public:
         std::vector<shared_ptr<hittable>> objects;
@@ -62,22 +55,14 @@
 }
 
 
-<<<<<<< HEAD
 bool hittable_list::bounding_box(double time_start, double time_end, aabb& output_box) const {
-=======
-bool hittable_list::bounding_box(double time0, double time1, aabb& output_box) const {
->>>>>>> 6d457a4e
     if (objects.empty()) return false;
 
     aabb temp_box;
     bool first_box = true;
 
     for (const auto& object : objects) {
-<<<<<<< HEAD
         if (!object->bounding_box(time_start, time_end, temp_box)) return false;
-=======
-        if (!object->bounding_box(time0, time1, temp_box)) return false;
->>>>>>> 6d457a4e
         output_box = first_box ? temp_box : surrounding_box(output_box, temp_box);
         first_box = false;
     }
