--- conflicted
+++ resolved
@@ -27,12 +27,8 @@
         void clear() { objects.clear(); }
         void add(shared_ptr<hittable> object) { objects.push_back(object); }
 
-        virtual bool hit(
-<<<<<<< HEAD
-            const ray& r, double ray_tmin, double ray_tmax, hit_record& rec) const override;
-=======
-            const ray& r, double t_min, double t_max, hit_record& rec) const override;
->>>>>>> 6d457a4e
+        virtual bool hit(const ray& r, double ray_tmin, double ray_tmax, hit_record& rec)
+            const override;
 
     public:
         std::vector<shared_ptr<hittable>> objects;
