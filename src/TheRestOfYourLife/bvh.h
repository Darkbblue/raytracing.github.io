--- conflicted
+++ resolved
@@ -29,39 +29,6 @@
 
     bvh_node(
         const std::vector<shared_ptr<hittable>>& src_objects,
-<<<<<<< HEAD
-        size_t start, size_t end, double time0, double time1);
-
-    bool hit(const ray& r, interval ray_t, hit_record& rec) const override;
-
-    bool bounding_box(double time0, double time1, aabb& output_box) const override;
-
-  public:
-    shared_ptr<hittable> left;
-    shared_ptr<hittable> right;
-    aabb box;
-};
-
-
-inline bool box_compare(const shared_ptr<hittable> a, const shared_ptr<hittable> b, int axis) {
-    aabb box_a;
-    aabb box_b;
-
-    if (!a->bounding_box(0,0, box_a) || !b->bounding_box(0,0, box_b))
-        std::cerr << "No bounding box in bvh_node constructor.\n";
-
-    return box_a.axis(axis).min < box_b.axis(axis).min;
-}
-
-
-bool box_x_compare (const shared_ptr<hittable> a, const shared_ptr<hittable> b) {
-    return box_compare(a, b, 0);
-}
-
-bool box_y_compare (const shared_ptr<hittable> a, const shared_ptr<hittable> b) {
-    return box_compare(a, b, 1);
-}
-=======
         size_t start, size_t end, double time0, double time1
     ) {
         auto objects = src_objects; // Create a modifiable array of the source scene objects
@@ -85,7 +52,6 @@
             }
         } else {
             std::sort(objects.begin() + start, objects.begin() + end, comparator);
->>>>>>> 6251287d
 
             auto mid = start + object_span/2;
             left = make_shared<bvh_node>(objects, start, mid, time0, time1);
@@ -132,7 +98,7 @@
         if (!a->bounding_box(0,0, box_a) || !b->bounding_box(0,0, box_b))
             std::cerr << "No bounding box in bvh_node constructor.\n";
 
-        return box_a.min().e[axis] < box_b.min().e[axis];
+        return box_a.axis(axis).min < box_b.axis(axis).min;
     }
 
     static bool box_x_compare (const shared_ptr<hittable> a, const shared_ptr<hittable> b) {
