//==============================================================================================
// Originally written in 2016 by Peter Shirley <ptrshrl@gmail.com>
//
// To the extent possible under law, the author(s) have dedicated all copyright and related and
// neighboring rights to this software to the public domain worldwide. This software is
// distributed without any warranty.
//
// You should have received a copy (see file COPYING.txt) of the CC0 Public Domain Dedication
// along with this software. If not, see <http://creativecommons.org/publicdomain/zero/1.0/>.
//==============================================================================================

#include "rtweekend.h"

#include "aarect.h"
#include "box.h"
#include "camera.h"
#include "color.h"
#include "hittable_list.h"
#include "material.h"
#include "sphere.h"

#include <iostream>


color ray_color(
    const ray& r,
    const color& background,
    const hittable& world,
    shared_ptr<hittable> lights,
    int depth
) {
    hit_record rec;

    // If we've exceeded the ray bounce limit, no more light is gathered.
    if (depth <= 0)
        return color(0,0,0);

    // If the ray hits nothing, return the background color.
    if (!world.hit(r, 0.001, infinity, rec))
        return background;

    scatter_record srec;
    color emitted = rec.mat_ptr->emitted(r, rec, rec.u, rec.v, rec.p);

    if (!rec.mat_ptr->scatter(r, rec, srec))
        return emitted;

    if (srec.is_specular) {
        return srec.attenuation
             * ray_color(srec.specular_ray, background, world, lights, depth-1);
    }

    auto light_ptr = make_shared<hittable_pdf>(lights, rec.p);
    mixture_pdf p(light_ptr, srec.pdf_ptr);
    ray scattered = ray(rec.p, p.generate(), r.time());
    auto pdf_val = p.value(scattered.direction());

    return emitted
         + srec.attenuation * rec.mat_ptr->scattering_pdf(r, rec, scattered)
                            * ray_color(scattered, background, world, lights, depth-1)
                            / pdf_val;
}


hittable_list cornell_box() {
    hittable_list objects;

    auto red   = make_shared<lambertian>(color(.65, .05, .05));
    auto white = make_shared<lambertian>(color(.73, .73, .73));
    auto green = make_shared<lambertian>(color(.12, .45, .15));
    auto light = make_shared<diffuse_light>(color(15, 15, 15));

    objects.add(make_shared<yz_rect>(0, 555, 0, 555, 555, green));
    objects.add(make_shared<yz_rect>(0, 555, 0, 555, 0, red));
    objects.add(make_shared<flip_face>(make_shared<xz_rect>(213, 343, 227, 332, 554, light)));
    objects.add(make_shared<xz_rect>(0, 555, 0, 555, 555, white));
    objects.add(make_shared<xz_rect>(0, 555, 0, 555, 0, white));
    objects.add(make_shared<xy_rect>(0, 555, 0, 555, 555, white));

    shared_ptr<material> aluminum = make_shared<metal>(color(0.8, 0.85, 0.88), 0.0);
    shared_ptr<hittable> box1 = make_shared<box>(point3(0,0,0), point3(165,330,165), aluminum);
    box1 = make_shared<rotate_y>(box1, 15);
    box1 = make_shared<translate>(box1, vec3(265,0,295));
    objects.add(box1);

    auto glass = make_shared<dielectric>(1.5);
    objects.add(make_shared<sphere>(point3(190,90,190), 90 , glass));

    return objects;
}


int main() {
    // Image

    const auto aspect_ratio = 1.0 / 1.0;
    const int image_width = 600;
    const int image_height = static_cast<int>(image_width / aspect_ratio);
    const int samples_per_pixel = 100;
    const int max_depth = 50;

    // World

    auto lights = make_shared<hittable_list>();
    lights->add(make_shared<xz_rect>(213, 343, 227, 332, 554, shared_ptr<material>()));
    lights->add(make_shared<sphere>(point3(190, 90, 190), 90, shared_ptr<material>()));

    auto world = cornell_box();

    color background(0,0,0);

    // Camera

    point3 lookfrom(278, 278, -800);
    point3 lookat(278, 278, 0);
    vec3 vup(0, 1, 0);
    auto dist_to_focus = 10.0;
    auto aperture = 0.0;
    auto vfov = 40.0;
<<<<<<< HEAD
    const auto time_start = 0.0;
    const auto time_end = 1.0;

    camera cam(
        lookfrom, lookat, vup, vfov, aspect_ratio, aperture, dist_to_focus,
        time_start, time_end);
=======
    auto time0 = 0.0;
    auto time1 = 1.0;

    camera cam(lookfrom, lookat, vup, vfov, aspect_ratio, aperture, dist_to_focus, time0, time1);
>>>>>>> 6d457a4e

    // Render

    std::cout << "P3\n" << image_width << ' ' << image_height << "\n255\n";

    for (int j = image_height-1; j >= 0; --j) {
        std::cerr << "\rScanlines remaining: " << j << ' ' << std::flush;
        for (int i = 0; i < image_width; ++i) {
            color pixel_color(0,0,0);
            for (int s = 0; s < samples_per_pixel; ++s) {
                auto u = (i + random_double()) / (image_width-1);
                auto v = (j + random_double()) / (image_height-1);
                ray r = cam.get_ray(u, v);
                pixel_color += ray_color(r, background, world, lights, max_depth);
            }
            write_color(std::cout, pixel_color, samples_per_pixel);
        }
    }

    std::cerr << "\nDone.\n";
}<|MERGE_RESOLUTION|>--- conflicted
+++ resolved
@@ -117,19 +117,12 @@
     auto dist_to_focus = 10.0;
     auto aperture = 0.0;
     auto vfov = 40.0;
-<<<<<<< HEAD
     const auto time_start = 0.0;
     const auto time_end = 1.0;
 
     camera cam(
         lookfrom, lookat, vup, vfov, aspect_ratio, aperture, dist_to_focus,
         time_start, time_end);
-=======
-    auto time0 = 0.0;
-    auto time1 = 1.0;
-
-    camera cam(lookfrom, lookat, vup, vfov, aspect_ratio, aperture, dist_to_focus, time0, time1);
->>>>>>> 6d457a4e
 
     // Render
 
